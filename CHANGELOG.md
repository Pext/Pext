# Change Log

All notable changes to this project will be documented in this file.

The format is based on [Keep a Changelog](http://keepachangelog.com/) 
and this project adheres to [Semantic Versioning](http://semver.org/).

## [Unreleased]
### Added
<<<<<<< HEAD
- i18n support
=======
- Clear/back button in the UI

### Changed
- Minor UI font size changes
- Pext's QML now uses StandardKeys in most places

### Fixed
- Fix Debian detection (no longer incorrectly detects openSUSE as Debian)
- Nonsense load/update/uninstall dialogs if no modules are installed
>>>>>>> 8baa183e

## [0.6.1] - 2017-04-01
### Fixed
- Clicking the tray icon no longer toggles visibility on macOS
- XDG_CONFIG_HOME is now correctly used when available
- The environment is no longer cleared when doing the initial git clone (security: the old behaviour would cause a proxy defined in the environment to be ignored)

## [0.6] - 2017-03-27
### Added
- Install dependencies automatically if the module provides a requirements.txt file

### Fixed
- If module installation fails, the module directory is removed, so a subsequent installation doesn't instantly fail
- Modules are now correctly unloaded when they raise a critical error
- Added workaround for Ubuntu systems running the proprietary nvidia driver (https://github.com/Pext/Pext/issues/11)

## [0.5] - 2017-03-22
### API changes
- Remove Action.notify_message and Action.notify_error, which are synonyms for add_message and add_error

### Added
- Documentation
- Repository for third-party modules

### Changed
- Give more information upon installing modules and warn the user that they are code
- User commands will now be auto-completed to the selected command

### Fixed
- Files unexpectedly existing in ~/.config/pext/modules/ no longer causes a crash

## [0.4.1] - 2017-03-05
### Changed
- The default window is no longer explicitly borderless
- The logo now has a white background which improves readability on dark themes

### Fixed
- An error occuring when retrieving the list of downloadable modules no longer causes a crash
- Selecting a command entry after the entry list no longer causes a crash

## [0.4] - 2017-02-20
### Added
- Basic Qt5 theming support using installed system themes
- Allow for a pext/config.ini file to overwrite some default configuration
- Allow the user to disable tray icon creation
- Add entry to open homepage from help menu (so the user can find support)

### Changed
- Get list of installable modules from pext.hackerchick.me instead of pext.github.io

## [0.3] - 2016-12-29
### API changes
- The entry and command list will now be emptied each time just before selection_made is called

### Added
- Busy indicator when the list of entries is empty for a more responsive look
- Support for getting a list of installable modules from pext.github.io

### Fixed
- All commands now correctly show up after emptying the search bar
- Module lists are now sorted alphabetically
- selection_made is no longer unnecessarily triggered when closing the window

## [0.2] - 2016-11-21
### Added
- System tray icon

## [0.1] - 2016-11-19
Initial release<|MERGE_RESOLUTION|>--- conflicted
+++ resolved
@@ -7,9 +7,7 @@
 
 ## [Unreleased]
 ### Added
-<<<<<<< HEAD
 - i18n support
-=======
 - Clear/back button in the UI
 
 ### Changed
@@ -19,7 +17,6 @@
 ### Fixed
 - Fix Debian detection (no longer incorrectly detects openSUSE as Debian)
 - Nonsense load/update/uninstall dialogs if no modules are installed
->>>>>>> 8baa183e
 
 ## [0.6.1] - 2017-04-01
 ### Fixed
